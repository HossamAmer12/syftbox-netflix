import os
import sys
import csv
import joblib
import json
import numpy as np
import pandas as pd
import unicodedata
import re
from rapidfuzz import process
from datetime import datetime
from pathlib import Path
from syftbox.lib import Client, SyftPermission
from collections import Counter
from dotenv import load_dotenv
from fetcher import NetflixFetcher
from utils.ml import train_model, SequenceModel
from utils.checks import is_file_modified_today

# Load environment variables
load_dotenv()

API_NAME = os.getenv("API_NAME")
AGGREGATOR_DATASITE = os.getenv("AGGREGATOR_DATASITE")
CSV_NAME = os.getenv("NETFLIX_CSV")
OUTPUT_DIR = os.getenv("OUTPUT_DIR")

def create_private_folder(path: Path, client: Client) -> Path:
    """
    Create a private folder within the specified path.

    This function creates a directory structure containing the NetflixViewingHistory.csv.
    """

    netflix_datapath: Path = path / "private" / "netflix_data"
    os.makedirs(netflix_datapath, exist_ok=True)

    # Set the default permissions
    permissions = SyftPermission.datasite_default(email=client.email)
    permissions.save(netflix_datapath)  # update the ._syftperm

    return netflix_datapath

def create_public_folder(path: Path, client: Client) -> None:
    """
    Create a API public folder within the specified path.

    This function creates a directory for receiving the private enhanced version \
    of the viewing history.
    """

    os.makedirs(path, exist_ok=True)

    # Set default permissions for this folder
    permissions = SyftPermission.datasite_default(email=client.email)
    permissions.read.append(AGGREGATOR_DATASITE) # set read permission to the aggregator
    permissions.save(path)

def load_csv_to_numpy(file_path: str) -> np.ndarray:
    """
    Load a CSV file into a NumPy array, handling quoted fields.

    Args:
        file_path (str): Path to the CSV file.

    Returns:
        np.ndarray: A 2D NumPy array containing the data from the CSV.
    """
    cleaned_data = []

    with open(file_path, mode="r", encoding="utf-8") as file:
        reader = csv.reader(file)
        next(reader)  # Skip the header
        for row in reader:
            cleaned_data.append(row)

    return np.array(cleaned_data)

def extract_titles(history: np.ndarray) -> np.ndarray:
    """
    Extract and reduce titles from the viewing history.
    """
    return np.array([title.split(":")[0] if ":" in title else title for title in history[:, 0]])


def convert_dates_to_weeks(history: np.ndarray) -> np.ndarray:
    """
    Convert viewing dates to ISO week numbers.
    """
    return np.array([
        datetime.strptime(date, "%d/%m/%Y").isocalendar()[1]
        for date in history[:, 1]
    ])


def aggregate_title_week_counts(reduced_data: np.ndarray) -> np.ndarray:
    """
    Aggregate the reduced viewing history by counting occurrences for each title and week.

    Args:
        reduced_data (np.ndarray): A 2D array with titles and weeks.

    Returns:
        np.ndarray: A 2D array with aggregated counts for each title and week combination.
    """
    counts = Counter(map(tuple, reduced_data))
    aggregated_data = np.array([[title, week, str(count)] for (title, week), count in counts.items()])
    return aggregated_data


def orchestrate_reduction(history: np.ndarray) -> np.ndarray:
    """
    Orchestrates the reduction process for Netflix viewing history.
    """
    titles = extract_titles(history)
    weeks = convert_dates_to_weeks(history)
    return np.column_stack((titles, weeks))

def download_daily_data():
    """
    Download Netflix data into today's subfolder.
    """
    downloader = NetflixFetcher()
    downloader.run()


def get_latest_file(subfolder_path):
    """
    Get the latest file in the subfolder by datetime in filename.
    """
    netflix_csv_prefix = os.path.splitext(CSV_NAME)[0] + "_"

    # List all relevant CSV files in the subfolder
    files = [
        f for f in os.listdir(subfolder_path)
        if os.path.isfile(os.path.join(subfolder_path, f)) and f.startswith(netflix_csv_prefix)
    ]

    if not files:
        raise FileNotFoundError(f"No files found in {subfolder_path}")

    # Extract dates and sort files by date descending
    def extract_datetime(filename):
        try:
<<<<<<< HEAD
            date_str = filename.replace(netflix_csv_prefix, "").replace(".csv", "")
=======
            date_str = filename.replace(netflix_csv, "").replace(".csv", "")
>>>>>>> e3e40736
            return datetime.strptime(date_str, "%Y-%m-%d")
        except ValueError:
            return None

    files_with_dates = [(f, extract_datetime(f)) for f in files]
    valid_files = [(f, dt) for f, dt in files_with_dates if dt is not None]

    if not valid_files:
        raise FileNotFoundError(f"No valid files with dates found in {subfolder_path}")

    latest_file = max(valid_files, key=lambda x: x[1])[0]
    return os.path.join(subfolder_path, latest_file)


def get_or_download_latest_data():
    """
    Ensure latest Netflix data exists or download it.
    """
    datapath = os.path.expanduser(OUTPUT_DIR)
    today_date = datetime.now().strftime("%Y-%m-%d")
    netflix_csv_prefix = os.path.splitext(CSV_NAME)[0]

    filename = f"{netflix_csv_prefix}_{today_date}.csv"
    file_path = os.path.join(datapath, filename)

    if not os.path.exists(file_path):
        download_daily_data()

    return get_latest_file(datapath)

def join_viewing_history_with_netflix(reduced_history, netflix_show_data):
    """
    Join the reduced viewing history with Netflix show data based on titles.

    Args:
        reduced_history (np.ndarray): Viewing history data.
        netflix_show_data (np.ndarray): Netflix titles data.

    Returns:
        list: Joined data as a list of dictionaries with keys from both datasets.
    """
    # Reduce the viewing history to relevant titles
    my_titles = set([str(title) for title in reduced_history[:, 0]])

    # Get Netflix show titles
    netflix_titles_dict = {
        str(row[2]): row for row in netflix_show_data
    }  # Use title as key for efficient lookups

    # Perform an inner join
    joined_rows = []

    for row in reduced_history:
        title = str(row[0])
        if title in netflix_titles_dict:
            netflix_row = netflix_titles_dict[title]
            # Combine viewing history row and Netflix data row
            joined_rows.append(np.concatenate((row, netflix_row)))

    joined_data = np.array(joined_rows)
    my_found_titles = set([str(title) for title in joined_data[:, 0]])

    print(f"Found Titles: {len(my_found_titles)}")
    print(f"Not Found Titles: {len(my_titles) - len(my_found_titles)}")

    return joined_data

def match_title(title, vocabulary: dict, threshold=80):
    # Exact match
    if title in vocabulary:
        return vocabulary[title]
    
    # Fuzzy match
    vocab_keys = list(vocabulary.keys())  # Convert keys to list for fuzzy matching
    match_result = process.extractOne(title, vocab_keys)
    
    # Extract only the best match and score
    if match_result is not None:
        best_match, score = match_result[:2]  # Unpack the first two values
        if score >= threshold:
            return vocabulary[best_match]
    
    # If no match, return -1
    return -1

def create_view_counts_vector(aggregated_data: pd.DataFrame) -> np.ndarray:
    # load vocabulary from aggregator (LATER BE UPDATED TO RETRIEVE FROM AGGREGATOR'S PUBLIC SITE)
    with open("./aggregator/data/tv-series_vocabulary.json", "r", encoding="utf-8") as file:
        vocabulary = json.load(file)

    aggregated_data["ID"] = aggregated_data["show"].apply(lambda x: match_title(x, vocabulary))
    
    vector_size = len(vocabulary) 
    sparse_vector = np.zeros(vector_size, dtype=int)

    for _, row in aggregated_data.iterrows():
        if row["ID"] != -1:
            sparse_vector[row["ID"]] += row["Total_Views"]

    unmatched_titles = aggregated_data[aggregated_data["ID"] == -1]["show"].tolist()
    print(">> (create_view_counts_vector) Unmatched Titles:", unmatched_titles)

    return sparse_vector


def main():

    try:
        latest_data_file = get_or_download_latest_data()
        print(f"Process completed. Latest data file is: {latest_data_file}")
    except Exception as e:
        print(f"Error: {e}")
        sys.exit(1)
        
    client = Client.load()

    restricted_public_folder = client.api_data(API_NAME)    # create an API
    create_public_folder(restricted_public_folder, client)  # create the dedicated API folder

    private_folder = create_private_folder(client.datasite_path, client)

    # First column is title and second column the date
    viewing_history = load_csv_to_numpy(latest_data_file)

    # Reduce the original information
    reduced_history = orchestrate_reduction(viewing_history)

    netflix_file_path = 'data/netflix_titles.csv'
    netflix_show_data = load_csv_to_numpy(netflix_file_path)
    my_shows_data = join_viewing_history_with_netflix(reduced_history, netflix_show_data)

    # Next, to perform something useful with this joined (enhanced) data
    # This is an enhanced data compared with the retrieved viewing history from Netflix website
    # show_id,type,title,director,cast,country,date_added,release_year,rating,duration,listed_in,description
    #
    # Useful for Embeddings and more complex learning

    private_shows_file: Path = private_folder / "my_shows_data_full.npy"
    np.save(str(private_shows_file), my_shows_data)

    ##############

    # Aggregate the reduced information
    aggregated_history = aggregate_title_week_counts(reduced_history)

    # Saving the reduced Viewing History.
    public_file: Path = restricted_public_folder / "netflix_reduced.npy"
    np.save(str(public_file), reduced_history)

    # Saving the aggregated Viewing History
    aggregated_file: Path = restricted_public_folder / "netflix_aggregated.npy"
    np.save(str(aggregated_file), aggregated_history)

    # Saving the full Viewing History.
    private_file: Path = private_folder / "netflix_full.npy"
    np.save(str(private_file), viewing_history)

    # Train a MLP as recommender in the data
    mlp, _, _, num_samples = train_model(latest_data_file)

    mlp_weights: Path = restricted_public_folder / f"netflix_mlp_weights_{num_samples}.joblib"
    mlp_bias: Path = restricted_public_folder / f"netflix_mlp_bias_{num_samples}.joblib"
    joblib.dump(mlp.coefs_, str(mlp_weights))
    joblib.dump(mlp.intercepts_, str(mlp_bias))

    # Train locally a sequence model to predict next series (filter by > 1 episodes)
    # - loaded with the original NetflixViewingHistory.csv
    sequence_recommender = SequenceModel(viewing_history)
    
    view_counts_vector = create_view_counts_vector(sequence_recommender.aggregated_data)
    private_tvseries_views_file: Path = private_folder / "tvseries_views_sparse_vector.npy"
    np.save(str(private_tvseries_views_file), view_counts_vector)
    

if __name__ == "__main__":
    try:
        main()
    except FileNotFoundError as e:
        print(e)
        sys.exit(1)<|MERGE_RESOLUTION|>--- conflicted
+++ resolved
@@ -142,11 +142,7 @@
     # Extract dates and sort files by date descending
     def extract_datetime(filename):
         try:
-<<<<<<< HEAD
             date_str = filename.replace(netflix_csv_prefix, "").replace(".csv", "")
-=======
-            date_str = filename.replace(netflix_csv, "").replace(".csv", "")
->>>>>>> e3e40736
             return datetime.strptime(date_str, "%Y-%m-%d")
         except ValueError:
             return None
